--- conflicted
+++ resolved
@@ -87,10 +87,6 @@
                 # make sure we are in the right cli context which should be
                 # enable mode and not config module
                 rc, out, err = connection.exec_command('prompt()')
-<<<<<<< HEAD
-=======
-                display.vvvv('prompt is: %s, error: %s' % (out, err), pc.remote_addr)
->>>>>>> 5e8f835a
                 while str(out).strip().endswith(']'):
                     display.vvvv('wrong context, sending exit to device', self._play_context.remote_addr)
                     connection.exec_command('return')
